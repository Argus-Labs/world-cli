package forge

import (
	"encoding/json"
	"os"
	"os/exec"
	"path/filepath"
	"strings"

	"github.com/rotisserie/eris"
	commonConfig "pkg.world.dev/world-cli/common/config"
	"pkg.world.dev/world-cli/common/logger"
)

// TODO: break this config into credentials and known projects. Don't save org/project id in the config.
// consider adding a .forge directory with project config alongside the world.toml file.
const (
	EnvLocal = "LOCAL"
	EnvDev   = "DEV"
	EnvProd  = "PROD"
)

type Config struct {
	OrganizationID string         `json:"organization_id"`
	ProjectID      string         `json:"project_id"`
	Credential     Credential     `json:"credential"`
	KnownProjects  []KnownProject `json:"known_projects"`
	// the following are not saved in json
	// TODO: get rid of these since they will be handled by the init flow state
	CurrRepoKnown   bool   `json:"-"` // when true, the current repo and path are already in known_projects
	CurrRepoURL     string `json:"-"`
	CurrRepoPath    string `json:"-"`
	CurrProjectName string `json:"-"`
}

<<<<<<< HEAD
func getConfigFileName() (string, error) {
	fileName := "forge-config.json"
	if Env == EnvDev || Env == EnvLocal {
		fileName = strings.ToLower(Env) + "-" + fileName
	}
	fullConfigDir, err := commonConfig.GetCLIConfigDir()
	if err != nil {
		return "", eris.Wrap(err, "failed get config dir")
	}
	configFile := filepath.Join(fullConfigDir, fileName)
	return configFile, nil
}

func GetForgeConfig() (ForgeConfig, error) {
	var config ForgeConfig
=======
func GetForgeConfig() (Config, error) {
	var config Config
>>>>>>> 42cad82e

	configFile, err := getConfigFileName()
	if err != nil {
		return config, eris.Wrap(err, "failed get config file name")
	}

	file, err := os.ReadFile(configFile)
	if err != nil {
		if os.IsNotExist(err) {
			return config, nil // this is ok, just create empty config
		}
		return config, eris.Wrap(err, "failed to read config file")
	}

	// Unmarshal the config
	err = json.Unmarshal(file, &config)
	if err != nil {
		logger.Error(eris.Wrap(err, "failed to unmarshal config"))
		return config, err
	}
	// these will get set in forge/common.go's GetCurrentConfig()
	config.CurrRepoKnown = false
	config.CurrRepoURL = ""
	config.CurrRepoPath = ""
	config.CurrProjectName = ""
	return config, nil
}

func GetCurrentForgeConfig() (Config, error) {
	currConfig, err := GetForgeConfig()
	// we deliberately ignore any error here and just return it at the end
	// so that we can fill out and much info as we do have
	currConfig.CurrRepoKnown = false
	currConfig.CurrRepoPath, currConfig.CurrRepoURL, _ = FindGitPathAndURL()
	if currConfig.CurrRepoURL != "" {
		for i := range currConfig.KnownProjects {
			knownProject := currConfig.KnownProjects[i]
			if knownProject.RepoURL == currConfig.CurrRepoURL && knownProject.RepoPath == currConfig.CurrRepoPath {
				currConfig.ProjectID = knownProject.ProjectID
				currConfig.OrganizationID = knownProject.OrganizationID
				currConfig.CurrProjectName = knownProject.ProjectName
				currConfig.CurrRepoKnown = true
				break
			}
		}
	}
	return currConfig, err
}

func FindGitPathAndURL() (string, string, error) {
	urlData, err := exec.Command("git", "config", "--get", "remote.origin.url").Output()
	if err != nil {
		return "", "", err
	}
	url := strings.TrimSpace(string(urlData))
	url = replaceLast(url, ".git", "")
	workingDir, err := os.Getwd()
	if err != nil {
		return "", url, err
	}
	root, err := exec.Command("git", "rev-parse", "--show-toplevel").Output()
	if err != nil {
		return "", url, err
	}
	rootPath := strings.TrimSpace(string(root))
	path := strings.Replace(workingDir, rootPath, "", 1)
	if len(path) > 0 && path[0] == '/' {
		path = path[1:]
	}
	return path, url, nil
}

<<<<<<< HEAD
func SaveForgeConfig(globalConfig ForgeConfig) error {
	configFile, err := getConfigFileName()
=======
func SaveForgeConfig(globalConfig Config) error {
	fullConfigDir, err := commonConfig.GetCLIConfigDir()
>>>>>>> 42cad82e
	if err != nil {
		return eris.Wrap(err, "failed get config file name")
	}

	configJSON, err := json.Marshal(globalConfig)
	if err != nil {
		return eris.Wrap(err, "failed to marshal config")
	}

	return os.WriteFile(configFile, configJSON, 0600)
}<|MERGE_RESOLUTION|>--- conflicted
+++ resolved
@@ -33,7 +33,6 @@
 	CurrProjectName string `json:"-"`
 }
 
-<<<<<<< HEAD
 func getConfigFileName() (string, error) {
 	fileName := "forge-config.json"
 	if Env == EnvDev || Env == EnvLocal {
@@ -47,12 +46,8 @@
 	return configFile, nil
 }
 
-func GetForgeConfig() (ForgeConfig, error) {
-	var config ForgeConfig
-=======
 func GetForgeConfig() (Config, error) {
 	var config Config
->>>>>>> 42cad82e
 
 	configFile, err := getConfigFileName()
 	if err != nil {
@@ -125,13 +120,8 @@
 	return path, url, nil
 }
 
-<<<<<<< HEAD
-func SaveForgeConfig(globalConfig ForgeConfig) error {
+func SaveForgeConfig(globalConfig Config) error {
 	configFile, err := getConfigFileName()
-=======
-func SaveForgeConfig(globalConfig Config) error {
-	fullConfigDir, err := commonConfig.GetCLIConfigDir()
->>>>>>> 42cad82e
 	if err != nil {
 		return eris.Wrap(err, "failed get config file name")
 	}
