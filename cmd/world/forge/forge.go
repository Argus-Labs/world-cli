package forge

import (
	"fmt"

	"github.com/rotisserie/eris"
	"github.com/spf13/cobra"
<<<<<<< HEAD
	forgeinterface "pkg.world.dev/world-cli/common/forge"
	"pkg.world.dev/world-cli/common/globalconfig"
=======
	"pkg.world.dev/world-cli/common/printer"
>>>>>>> 92a29372
)

const (
	// For local development.
	worldForgeBaseURLLocal = "http://localhost:8001"

	// For Argus Dev.
	worldForgeBaseURLDev = "https://forge.argus.dev"

	// For Argus Production.
	worldForgeBaseURLProd = "https://forge.world.dev"

	// For local development.
	worldForgeRPCBaseURLLocal = "http://localhost:8002/rpc"

	// RPC Dev URL.
	worldForgeRPCBaseURLDev = "https://rpc.argus.dev"

	// RPC Prod URL.
	worldForgeRPCBaseURLProd = "https://rpc.world.dev"

	// For Argus ID Dev.
	argusIDBaseURLDev = "https://id.argus-dev.com"

	// For Argus ID Production.
	argusIDBaseURLProd = "https://id.argus.gg"
)

var (
	// baseUrl is the base URL for the Forge API.
	baseURL string
	rpcURL  string

	// login url stuff.
	argusIDBaseURL string
	argusIDAuthURL string

	// organization url stuff.
	organizationURL string

	// project url stuff.
	projectURLPattern = "%s/api/organization/%s/project"

	// user url stuff.
	userURL string

	// Env is the environment to use for the Forge API.
	Env = "PROD"
)

var ForgeCmd = &cobra.Command{
	Use:   "forge",
	Short: "Manage and deploy your World Forge projects with ease",
	Long: `Access the World Forge platform to create, manage, and deploy your game projects.

World Forge provides a complete project management solution for your game development,
allowing you to organize teams, manage deployments, and monitor your game services.`,
	RunE: func(cmd *cobra.Command, _ []string) error {
		if !checkLogin() {
			return nil
		}

		// Get user info
		config, err := GetCurrentForgeConfig()
		if err != nil {
			return eris.Wrap(err, "Failed to get user")
		}

		printer.NewLine(1)
		printer.Headerln("   World Forge Status  ")
		printer.NewLine(1)
		printer.Headerln("    User Information   ")
		printer.SectionDivider("-", 23)
		printer.Infof("ID:   %s\n", config.Credential.ID)
		printer.Infof("Name: %s\n", config.Credential.Name)

		// Try to show org list and project list
		// Show organization list
		err = showOrganizationList(cmd.Context())

		if err == nil {
			// Show project list, if we have an org
			_ = showProjectList(cmd.Context())
		}

		// add separator
		printer.NewLine(1)
		printer.SectionDivider("=", 50)

		return cmd.Help()
	},
}

var loginCmd = &cobra.Command{
	Use:   "login",
	Short: "Connect your account to World Forge",
	Long: `Securely authenticate with World Forge to access your projects and teams.

This command opens your browser for a secure login process and saves your credentials
locally for future CLI commands. You'll need to complete this step before using most
World Forge features.`,
	RunE: func(cmd *cobra.Command, _ []string) error {
		return login(cmd.Context())
	},
}

// Organization commands.
var (
	organizationCmd = &cobra.Command{
		Use:   "organization",
		Short: "Create and manage your development teams",
		Long: `Organize your development teams and control project access.
		
This command helps you create, switch between, and manage organizations
that serve as containers for your World Forge projects and team members.`,
		RunE: func(cmd *cobra.Command, _ []string) error {
			err := showOrganizationList(cmd.Context())
			if err == nil {
				// add separator
				printer.NewLine(1)
				printer.SectionDivider("=", 50)
			}
			return cmd.Help()
		},
	}

	createOrganizationCmd = &cobra.Command{
		Use:   "create",
		Short: "Set up a new development team",
		Long: `Create a new organization to manage your team and projects.
		
This command walks you through setting up a new organization with a unique name,
slug, and avatar URL. Organizations serve as containers for your projects and team members.`,
		RunE: func(cmd *cobra.Command, _ []string) error {
			if !checkLogin() {
				return nil
			}
			_, err := createOrganization(cmd.Context())
			if err != nil {
				return eris.Wrap(err, "Failed to create organization")
			}
			return nil
		},
	}

	switchOrganizationCmd = &cobra.Command{
		Use:   "switch",
		Short: "Change your active development team",
		Long: `Select a different organization as your active working context.
		
This command displays a list of all organizations you belong to and allows you
to select one as your active context for subsequent commands. Projects and resources
are organized within organizations.`,
		RunE: func(cmd *cobra.Command, _ []string) error {
			if !checkLogin() {
				return nil
			}
			org, err := selectOrganization(cmd.Context())
			if err != nil {
				return eris.Wrap(err, "Failed to select organization")
			}
			printer.Successf("Switched to organization: %s\n", org.Name)
			return nil
		},
	}
)

// User Commands.
var (
	userCmd = &cobra.Command{
		Use:   "user",
		Short: "Manage users",
		RunE: func(cmd *cobra.Command, _ []string) error {
			if !checkLogin() {
				return nil
			}
			err := showOrganizationList(cmd.Context())
			if err == nil {
				// add separator
				printer.NewLine(1)
				printer.SectionDivider("=", 50)
			}
			return cmd.Help()
		},
	}

	inviteUserToOrganizationCmd = &cobra.Command{
		Use:   "invite",
		Short: "Invite a user to selected organization",
		RunE: func(cmd *cobra.Command, _ []string) error {
			return inviteUserToOrganization(cmd.Context())
		},
	}

	changeUserRoleInOrganizationCmd = &cobra.Command{
		Use:   "role",
		Short: "Change a user's role in selected organization",
		RunE: func(cmd *cobra.Command, _ []string) error {
			return updateUserRoleInOrganization(cmd.Context())
		},
	}

	updateUserCmd = &cobra.Command{
		Use:   "update",
		Short: "Update user",
		RunE: func(cmd *cobra.Command, _ []string) error {
			if !checkLogin() {
				return nil
			}
			return updateUser(cmd.Context())
		},
	}
)

// Project commands.
var (
	projectCmd = &cobra.Command{
		Use:   "project",
		Short: "Create and manage your game projects",
		Long: `Build and organize your World Engine game projects.
		
This command helps you create, switch between, and manage your game projects,
providing a centralized way to handle your game's development lifecycle.`,
		RunE: func(cmd *cobra.Command, _ []string) error {
			if !checkLogin() {
				return nil
			}
			err := showProjectList(cmd.Context())
			if err == nil {
				// add separator
				printer.NewLine(1)
				printer.SectionDivider("=", 50)
			}
			return cmd.Help()
		},
	}

	switchProjectCmd = &cobra.Command{
		Use:   "switch",
		Short: "Change your active game project",
		Long: `Select a different project as your active working context.
		
This command displays a list of all projects in your current organization and allows you
to select one as your active context for subsequent commands. All deployment and
management operations will target this selected project.`,
		RunE: func(cmd *cobra.Command, _ []string) error {
			if !checkLogin() {
				return nil
			}
			prj, err := selectProject(cmd.Context())
			if err != nil {
				return eris.Wrap(err, "Failed to select project")
			}
			if prj == nil {
				printer.Infoln("No project selected.")
				return nil
			}
			printer.Successf("Switched to project: %s\n", prj.Name)
			return nil
		},
	}

	createProjectCmd = &cobra.Command{
		Use:   "create",
		Short: "Set up a new game project",
		Long: `Create a new World Engine game project with customized settings.
		
This command guides you through creating a new project with your desired configuration,
including repository settings, deployment regions, notification integrations, and more.
All settings can be updated later using the 'update' command.`,
		RunE: func(cmd *cobra.Command, _ []string) error {
			if !checkLogin() {
				return nil
			}
			_, err := createProject(cmd.Context())
			if err != nil {
				return eris.Wrap(err, "Failed to create project")
			}
			return nil
		},
	}

	deleteProjectCmd = &cobra.Command{
		Use:   "delete",
		Short: "Remove a game project from your organization",
		Long: `Permanently delete a project from your organization.
		
This command allows you to remove a project that is no longer needed. You will be
prompted to confirm the deletion to prevent accidental removal of important projects.
This action cannot be undone.`,
		RunE: func(cmd *cobra.Command, _ []string) error {
			if !checkLogin() {
				return nil
			}
			return deleteProject(cmd.Context())
		},
	}

	updateProjectCmd = &cobra.Command{
		Use:   "update",
		Short: "Modify your existing game project settings",
		Long: `Update configuration settings for your current game project.
		
This command allows you to modify various aspects of your project including name, 
repository settings, deployment regions, notification integrations, and more. You'll
be guided through each setting with the option to keep existing values.`,
		RunE: func(cmd *cobra.Command, _ []string) error {
			if !checkLogin() {
				return nil
			}
			return updateProject(cmd.Context())
		},
	}
)

// Deployment commands.
var (
	deployCmd = &cobra.Command{
		Use:   "deploy",
		Short: "Launch your game project to the cloud",
		Long: `Deploy your World Engine game project to production servers.
		
This command builds and deploys your game to the selected regions, making it
available for players. Use the --force flag to restart a deployment if one
is already in progress.`,
		RunE: func(cmd *cobra.Command, _ []string) error {
			if !checkLogin() {
				return nil
			}
			force, _ := cmd.Flags().GetBool("force")
			deployType := "deploy"
			if force {
				deployType = "forceDeploy"
			}
			cmdState, err := SetupForgeCommandState(cmd, NeedLogin, NeedIDOnly, NeedIDOnly)
			if err != nil {
				return eris.Wrap(err, "Failed to setup forge command state")
			}
			return deployment(cmd.Context(), cmdState, deployType)
		},
	}

	destroyCmd = &cobra.Command{
		Use:   "destroy",
		Short: "Shut down your deployed game services",
		Long: `Remove your game project's deployed infrastructure from the cloud.
		
This command terminates all running instances of your game in the cloud, freeing up
resources. Your project configuration remains intact, allowing you to redeploy later
if needed.`,
		RunE: func(cmd *cobra.Command, _ []string) error {
			cmdState, err := SetupForgeCommandState(cmd, NeedLogin, NeedIDOnly, NeedIDOnly)
			if err != nil {
				return eris.Wrap(err, "Failed to setup forge command state")
			}
			return deployment(cmd.Context(), cmdState, "destroy")
		},
	}

	resetCmd = &cobra.Command{
		Use:   "reset",
		Short: "Restart your game project with a clean state",
		Long: `Reset your deployed game project to its initial state.
		
This command clears all game state data while keeping your deployment running,
allowing you to start fresh without redeploying the entire infrastructure.`,
		RunE: func(cmd *cobra.Command, _ []string) error {
			cmdState, err := SetupForgeCommandState(cmd, NeedLogin, NeedIDOnly, NeedIDOnly)
			if err != nil {
				return eris.Wrap(err, "Failed to setup forge command state")
			}
			return deployment(cmd.Context(), cmdState, "reset")
		},
	}

	statusCmd = &cobra.Command{
		Use:   "status",
		Short: "Check your game project's deployment status",
		Long: `View the current state of your deployed game project.
		
This command shows detailed information about your project's deployment status,
including running instances, regions, and any ongoing deployment operations.`,
		RunE: func(cmd *cobra.Command, _ []string) error {
			cmdState, err := SetupForgeCommandState(cmd, NeedLogin, NeedIDOnly, NeedIDOnly)
			if err != nil {
				return eris.Wrap(err, "Failed to setup forge command state")
			}
			return status(cmd.Context(), cmdState)
		},
	}

	promoteCmd = &cobra.Command{
		Use:   "promote",
		Short: "Move your game from development to production",
		Long: `Promote your game project from development to production environment.
		
This command transitions your game from a development environment to production,
making it ready for a wider audience. This process ensures your game is deployed
with production-grade infrastructure and settings.`,
		RunE: func(cmd *cobra.Command, _ []string) error {
			cmdState, err := SetupForgeCommandState(cmd, NeedLogin, NeedIDOnly, NeedIDOnly)
			if err != nil {
				return eris.Wrap(err, "Failed to setup forge command state")
			}
			return deployment(cmd.Context(), cmdState, "promote")
		},
	}

	logsCmd = &cobra.Command{
		Use:   "logs",
		Short: "Tail logs for a project",
		Long: `Stream logs from your deployed project in real-time.

This command connects to your project's deployment and displays logs as they are generated,
allowing you to monitor application behavior and troubleshoot issues in real-time.`,
		RunE: func(cmd *cobra.Command, _ []string) error {
			if !checkLogin() {
				return nil
			}
			region, err := cmd.Flags().GetString("region")
			if err != nil {
				region = ""
			}
			env, err := cmd.Flags().GetString("env")
			if err != nil {
				env = ""
			}
			return tailLogs(cmd.Context(), region, env)
		},
	}
)

func InitForgeBase(env string) {
	// Set urls based on env
	switch env {
	case EnvLocal:
		baseURL = worldForgeBaseURLLocal
		rpcURL = worldForgeRPCBaseURLLocal
		argusIDBaseURL = argusIDBaseURLDev
		Env = EnvLocal
	case EnvDev:
		baseURL = worldForgeBaseURLDev
		rpcURL = worldForgeRPCBaseURLDev
		argusIDBaseURL = argusIDBaseURLDev
		Env = EnvDev
	default:
		rpcURL = worldForgeRPCBaseURLProd
		baseURL = worldForgeBaseURLProd
		argusIDBaseURL = argusIDBaseURLProd
		Env = EnvProd
	}

	// Set login URL
	argusIDAuthURL = fmt.Sprintf("%s/api/auth/service-auth-session", argusIDBaseURL)

	// Set organization URL
	organizationURL = fmt.Sprintf("%s/api/organization", baseURL)

	// Set user URL
	userURL = fmt.Sprintf("%s/api/user", baseURL)
}

func InitForgeCmds() {
	// Add organization commands
	organizationCmd.AddCommand(createOrganizationCmd)
	organizationCmd.AddCommand(switchOrganizationCmd)
	ForgeCmd.AddCommand(organizationCmd)

	// Add user commands
	userCmd.AddCommand(inviteUserToOrganizationCmd)
	userCmd.AddCommand(changeUserRoleInOrganizationCmd)
	userCmd.AddCommand(updateUserCmd)

	// Add project commands
	projectCmd.AddCommand(createProjectCmd)
	projectCmd.AddCommand(switchProjectCmd)
	projectCmd.AddCommand(deleteProjectCmd)
	projectCmd.AddCommand(updateProjectCmd)
	ForgeCmd.AddCommand(projectCmd)

	// Add deployment commands
	deployCmd.Flags().Bool("force", false,
		"Start the deploy even if one is currently running. Cancels current running deploy.")

<<<<<<< HEAD
	// Initialize the global service
	forgeinterface.Service = &Service{}
=======
	logsCmd.Flags().String("region", "", "The region to tail logs for.")
	logsCmd.Flags().String("env", "", "The environment to tail logs for.")
>>>>>>> 92a29372
}

func AddCommands(rootCmd *cobra.Command) {
	// Add login command  `world login`
	rootCmd.AddCommand(loginCmd)

	// deployment and status commands
	rootCmd.AddCommand(deployCmd)
	rootCmd.AddCommand(destroyCmd)
	rootCmd.AddCommand(statusCmd)
	rootCmd.AddCommand(promoteCmd)
	rootCmd.AddCommand(resetCmd)
	rootCmd.AddCommand(logsCmd)
	// user commands
	rootCmd.AddCommand(userCmd)

	// add all the other 'forge' commands
	rootCmd.AddCommand(ForgeCmd)
}<|MERGE_RESOLUTION|>--- conflicted
+++ resolved
@@ -5,12 +5,8 @@
 
 	"github.com/rotisserie/eris"
 	"github.com/spf13/cobra"
-<<<<<<< HEAD
 	forgeinterface "pkg.world.dev/world-cli/common/forge"
-	"pkg.world.dev/world-cli/common/globalconfig"
-=======
 	"pkg.world.dev/world-cli/common/printer"
->>>>>>> 92a29372
 )
 
 const (
@@ -471,6 +467,9 @@
 
 	// Set user URL
 	userURL = fmt.Sprintf("%s/api/user", baseURL)
+  
+  	// Initialize the global service
+	forgeinterface.Service = &Service{}
 }
 
 func InitForgeCmds() {
@@ -494,14 +493,10 @@
 	// Add deployment commands
 	deployCmd.Flags().Bool("force", false,
 		"Start the deploy even if one is currently running. Cancels current running deploy.")
-
-<<<<<<< HEAD
-	// Initialize the global service
-	forgeinterface.Service = &Service{}
-=======
+  
+  // Add log commands
 	logsCmd.Flags().String("region", "", "The region to tail logs for.")
 	logsCmd.Flags().String("env", "", "The environment to tail logs for.")
->>>>>>> 92a29372
 }
 
 func AddCommands(rootCmd *cobra.Command) {
