--- conflicted
+++ resolved
@@ -25,11 +25,7 @@
 	"github.com/rotisserie/eris"
 	"github.com/tidwall/gjson"
 	"golang.org/x/term"
-<<<<<<< HEAD
-=======
-	"pkg.world.dev/world-cli/common/globalconfig"
 	"pkg.world.dev/world-cli/common/printer"
->>>>>>> 51dbe0cc
 )
 
 const (
@@ -411,100 +407,4 @@
 		return x
 	}
 	return x[:i] + z + x[i+len(y):]
-<<<<<<< HEAD
-=======
-}
-
-func GetCurrentConfig() (globalconfig.GlobalConfig, error) {
-	currConfig, err := globalconfig.GetGlobalConfig()
-	// we deliberately ignore any error here and just return it at the end
-	// so that we can fill out and much info as we do have
-	currConfig.CurrRepoKnown = false
-	currConfig.CurrRepoPath, currConfig.CurrRepoURL, _ = FindGitPathAndURL()
-	if currConfig.CurrRepoURL != "" {
-		for i := range currConfig.KnownProjects {
-			knownProject := currConfig.KnownProjects[i]
-			if knownProject.RepoURL == currConfig.CurrRepoURL && knownProject.RepoPath == currConfig.CurrRepoPath {
-				currConfig.ProjectID = knownProject.ProjectID
-				currConfig.OrganizationID = knownProject.OrganizationID
-				currConfig.CurrProjectName = knownProject.ProjectName
-				currConfig.CurrRepoKnown = true
-				break
-			}
-		}
-	}
-	return currConfig, err
-}
-
-func GetCurrentConfigWithContext(ctx context.Context) (*globalconfig.GlobalConfig, error) {
-	currConfig, err := GetCurrentConfig()
-	// we don't care if we got an error, we will just return it later
-	if !currConfig.CurrRepoKnown && //nolint: nestif // not too complex
-		currConfig.Credential.Token != "" &&
-		currConfig.CurrRepoURL != "" {
-		// needed a lookup, and have a token (so we should be logged in)
-		// get the organization and project from the project's URL and path
-		deployURL := fmt.Sprintf("%s/api/project/?url=%s&path=%s",
-			baseURL, url.QueryEscape(currConfig.CurrRepoURL), url.QueryEscape(currConfig.CurrRepoPath))
-		body, err := sendRequest(ctx, http.MethodGet, deployURL, nil)
-		if err != nil {
-			printer.Infof("⚠️ Warning: Failed to lookup World Forge project for Git Repo %s and path %s: %v\n",
-				currConfig.CurrRepoURL, currConfig.CurrRepoPath, err)
-			return &currConfig, err
-		}
-
-		// Parse response
-		proj, err := parseResponse[project](body)
-		if err != nil && err.Error() != "Missing data field in response" {
-			// missing data field in response just means nothing was found
-			printer.Infof("⚠️ Warning: Failed to parse project lookup response: %v\n", err)
-			return &currConfig, err
-		}
-		if proj != nil {
-			// add to list of known projects
-			currConfig.KnownProjects = append(currConfig.KnownProjects, globalconfig.KnownProject{
-				ProjectID:      proj.ID,
-				OrganizationID: proj.OrgID,
-				RepoURL:        proj.RepoURL,
-				RepoPath:       proj.RepoPath,
-				ProjectName:    proj.Name,
-			})
-			// save the config, but don't change the default ProjectID & OrgID
-			err := globalconfig.SaveGlobalConfig(currConfig)
-			if err != nil {
-				printer.Infof("⚠️ Warning: Failed to save config: %v\n", err)
-				// continue on, this is not fatal
-			}
-			// now return a copy of it with the looked up ProjectID and OrganizationID set
-			currConfig.ProjectID = proj.ID
-			currConfig.OrganizationID = proj.OrgID
-			currConfig.CurrProjectName = proj.Name
-			currConfig.CurrRepoKnown = true
-		}
-	}
-	return &currConfig, err
-}
-
-func FindGitPathAndURL() (string, string, error) {
-	urlData, err := exec.Command("git", "config", "--get", "remote.origin.url").Output()
-	if err != nil {
-		return "", "", err
-	}
-	url := strings.TrimSpace(string(urlData))
-	url = replaceLast(url, ".git", "")
-	workingDir, err := os.Getwd()
-	if err != nil {
-		return "", url, err
-	}
-	root, err := exec.Command("git", "rev-parse", "--show-toplevel").Output()
-	if err != nil {
-		return "", url, err
-	}
-	rootPath := strings.TrimSpace(string(root))
-	path := strings.Replace(workingDir, rootPath, "", 1)
-	if len(path) > 0 && path[0] == '/' {
-		path = path[1:]
-	}
-	return path, url, nil
->>>>>>> 51dbe0cc
 }