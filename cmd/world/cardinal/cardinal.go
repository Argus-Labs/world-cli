package cardinal

import (
	"github.com/rs/zerolog/log"
	"github.com/spf13/cobra"
	"pkg.world.dev/world-cli/common/dependency"
	"pkg.world.dev/world-cli/tea/style"
)

// BaseCmd is the base command for the cardinal subcommand
<<<<<<< HEAD
func BaseCmd() *cobra.Command {
	base := &cobra.Command{
		Use:     "cardinal",
		Short:   "Manage your Cardinal game shard project",
		Long:    style.CLIHeader("World CLI — CARDINAL", "Manage your Cardinal game shard project"),
		GroupID: "Core",
		Run: func(cmd *cobra.Command, args []string) {
			if err := cmd.Help(); err != nil {
				log.Fatal().Err(err).Msg("Failed to execute cardinal command")
			}
		},
	}
	base.AddCommand(createCmd, StartCmd(), devCmd, restartCmd, purgeCmd, stopCmd)
	return base
=======
// Usage: `world cardinal`
var BaseCmd = &cobra.Command{
	Use:     "cardinal",
	Short:   "Manage your Cardinal game shard project",
	Long:    style.CLIHeader("World CLI — CARDINAL", "Manage your Cardinal game shard project"),
	GroupID: "Core",
	PersistentPreRunE: func(cmd *cobra.Command, args []string) error {
		return dependency.Check(
			dependency.Go,
			dependency.Git,
			dependency.Docker,
			dependency.DockerCompose,
			dependency.DockerDaemon,
		)
	},
	Run: func(cmd *cobra.Command, args []string) {
		if err := cmd.Help(); err != nil {
			log.Fatal().Err(err).Msg("Failed to execute cardinal command")
		}
	},
>>>>>>> fd8c6479
}<|MERGE_RESOLUTION|>--- conflicted
+++ resolved
@@ -8,14 +8,21 @@
 )
 
 // BaseCmd is the base command for the cardinal subcommand
-<<<<<<< HEAD
 func BaseCmd() *cobra.Command {
 	base := &cobra.Command{
 		Use:     "cardinal",
 		Short:   "Manage your Cardinal game shard project",
 		Long:    style.CLIHeader("World CLI — CARDINAL", "Manage your Cardinal game shard project"),
 		GroupID: "Core",
-		Run: func(cmd *cobra.Command, args []string) {
+		PersistentPreRunE: func(cmd *cobra.Command, args []string) error {
+		return dependency.Check(
+			dependency.Go,
+			dependency.Git,
+			dependency.Docker,
+			dependency.DockerCompose,
+			dependency.DockerDaemon,
+		)
+	},Run: func(cmd *cobra.Command, args []string) {
 			if err := cmd.Help(); err != nil {
 				log.Fatal().Err(err).Msg("Failed to execute cardinal command")
 			}
@@ -23,26 +30,4 @@
 	}
 	base.AddCommand(createCmd, StartCmd(), devCmd, restartCmd, purgeCmd, stopCmd)
 	return base
-=======
-// Usage: `world cardinal`
-var BaseCmd = &cobra.Command{
-	Use:     "cardinal",
-	Short:   "Manage your Cardinal game shard project",
-	Long:    style.CLIHeader("World CLI — CARDINAL", "Manage your Cardinal game shard project"),
-	GroupID: "Core",
-	PersistentPreRunE: func(cmd *cobra.Command, args []string) error {
-		return dependency.Check(
-			dependency.Go,
-			dependency.Git,
-			dependency.Docker,
-			dependency.DockerCompose,
-			dependency.DockerDaemon,
-		)
-	},
-	Run: func(cmd *cobra.Command, args []string) {
-		if err := cmd.Help(); err != nil {
-			log.Fatal().Err(err).Msg("Failed to execute cardinal command")
-		}
-	},
->>>>>>> fd8c6479
 }