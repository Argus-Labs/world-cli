package main

import (
	"os"
	"runtime/debug"

	"github.com/rs/zerolog/log"

	"pkg.world.dev/world-cli/cmd/world/root"
	"pkg.world.dev/world-cli/common/globalconfig"
	"pkg.world.dev/world-cli/telemetry"

	_ "pkg.world.dev/world-cli/common/logger"
)

// This variable will be overridden by ldflags during build
// Example:
/*
	go build -ldflags "-X main.PosthogAPIKey=<POSTHOG_API_KEY>
							-X main.SentryDsn=<SENTRY_DSN>>"
*/
var (
	PosthogAPIKey string
	SentryDsn     string
)

func init() {
<<<<<<< HEAD
	// Set default app version in case not provided by ldflags
	if AppVersion == "" {
		AppVersion = "0.0.1-dev"
	}
	root.AppVersion = AppVersion

	if Env == "" {
		Env = "DEV"
	}
	globalconfig.Env = Env
=======
	env, version := getEnvAndVersion()
	root.AppVersion = version
	root.AppEnv = env
>>>>>>> af058f4c
}

func main() {
	// Sentry initialization
	telemetry.SentryInit(SentryDsn, root.AppEnv, root.AppVersion)
	defer telemetry.SentryFlush()

	// Set up config directory "~/.worldcli/"
	err := globalconfig.SetupConfigDir()
	if err != nil {
		log.Err(err).Msg("could not setup config folder")
		return
	}

	// Posthog Initialization
	telemetry.PosthogInit(PosthogAPIKey)
	defer telemetry.PosthogClose()

	// Capture event post installation
	if len(os.Args) > 1 && os.Args[1] == "post-installation" {
		telemetry.PosthogCaptureEvent(root.AppVersion, telemetry.PostInstallationEvent)
		return
	}

	// Capture event running
	telemetry.PosthogCaptureEvent(root.AppVersion, telemetry.RunningEvent)

	root.Execute()
}

func getEnvAndVersion() (string, string) {
	env := "unknown env"
	version := "unknown version"

	// Get the environment and version from the build info
	info, ok := debug.ReadBuildInfo()

	// If the build info is not available, return the default values
	if !ok {
		return env, version
	}

	// If the version is "(devel)", return the default values
	if info.Main.Version == "(devel)" {
		version = "v0.0.1-dev"
		env = "DEV"
	} else {
		version = info.Main.Version
		env = "PROD"
	}

	return env, version
}<|MERGE_RESOLUTION|>--- conflicted
+++ resolved
@@ -25,22 +25,9 @@
 )
 
 func init() {
-<<<<<<< HEAD
-	// Set default app version in case not provided by ldflags
-	if AppVersion == "" {
-		AppVersion = "0.0.1-dev"
-	}
-	root.AppVersion = AppVersion
-
-	if Env == "" {
-		Env = "DEV"
-	}
-	globalconfig.Env = Env
-=======
 	env, version := getEnvAndVersion()
 	root.AppVersion = version
 	root.AppEnv = env
->>>>>>> af058f4c
 }
 
 func main() {
