package utils

import (
	"fmt"
	"log"
	"os"
	"os/exec"
<<<<<<< HEAD
	"os/signal"
=======
	"sync/atomic"
	"time"

	"github.com/charmbracelet/bubbles/spinner"
	tea "github.com/charmbracelet/bubbletea"
	"github.com/guumaster/logsymbols"
)

type Status int32

const (
	PENDING Status = iota
	SUCCESS
	FAILED
>>>>>>> 38b5769f
)

// RunShellCmd run a command using the shell; no need to split args
// from https://stackoverflow.com/questions/6182369/exec-a-shell-command-in-go
func RunShellCmd(cmd string, shell bool, stdout bool) {
	logger := log.New(os.Stderr, "", 0)
	var pending *exec.Cmd
	if shell {
		pending = exec.Command("bash", "-c", cmd)
	} else {
		pending = exec.Command(cmd)
	}
	if stdout {
		pending.Stderr = os.Stderr
		pending.Stdout = os.Stdout
	}

	signalChan := make(chan os.Signal, 1)
	signal.Notify(signalChan, os.Interrupt)
	go func() {
		s := <-signalChan
		if pending.Process != nil {
			if err := pending.Process.Signal(s); err != nil {
				panic(fmt.Sprintf("Error forwarding signal: %v\n", err))
			}
		}
	}()

	err := pending.Run()
	if err != nil {
		switch v := err.(type) {
		case *exec.ExitError:
			logger.Fatalf("%s", string(v.Stderr))
		default:
			logger.Fatalf(err.Error())
		}
	}
<<<<<<< HEAD

=======
	return out
}

type StatusObject struct {
	statusName string
	status     atomic.Int32
	check      func(*StatusObject)
}

func CreateNewStatus(statusName string, checkFunc func(*StatusObject)) *StatusObject {
	res := StatusObject{
		statusName: statusName,
		check:      checkFunc,
	}
	res.status.Store(int32(PENDING))
	return &res
}

func (s *StatusObject) AutoSetStatus() {
	if s.GetStatus() == PENDING {
		s.check(s)
	}
}

func (s *StatusObject) SetStatus(status Status) {
	s.status.Store(int32(status))
}

func (s *StatusObject) GetStatus() Status {
	return Status(s.status.Load())
}

func (s *StatusObject) GetStatusMessage(spinnerModel *spinner.Model) string {
	var prefix string
	switch s.GetStatus() {
	case PENDING:
		prefix = spinnerModel.View()
		break
	case SUCCESS:
		prefix = string(logsymbols.Success)
		break
	case FAILED:
		prefix = string(logsymbols.Error)
		break
	default:
		panic("logic error with GetStatusMessage, check enum utils.Status")
	}
	finalString := fmt.Sprintf("%s %s\n", prefix, s.statusName)
	return finalString
}

type StatusCollection struct {
	Spinner      spinner.Model
	Statuses     []*StatusObject
	ShutdownChan chan bool
}

func (c StatusCollection) IsAllChecked() bool {
	for _, status := range c.Statuses {
		if status.GetStatus() == PENDING {
			return false
		}
	}
	return true
}

func (s StatusCollection) View() string {
	var acc string
	for _, status := range s.Statuses {
		acc += status.GetStatusMessage(&s.Spinner)
	}
	return acc
}

func (s StatusCollection) Init() tea.Cmd {
	go func() {
	loop:
		for {
			time.Sleep(500 * time.Millisecond)
			for _, status := range s.Statuses {
				//time.Sleep(200 * time.Millisecond)
				status.AutoSetStatus()
			}
			select {
			case <-s.ShutdownChan:
				break loop
			default:
				continue
			}
		}
	}()
	return s.Spinner.Tick
}

func (s StatusCollection) Shutdown() {
	s.ShutdownChan <- true
}

func (s StatusCollection) Update(msg tea.Msg) (tea.Model, tea.Cmd) {
	switch msg.(type) {
	case tea.QuitMsg:
		return s, tea.Quit
	default:
		var cmd tea.Cmd
		s.Spinner, cmd = s.Spinner.Update(msg)
		if s.IsAllChecked() {
			s.Shutdown()
			return s, tea.Quit
		}
		return s, cmd
	}
>>>>>>> 38b5769f
}<|MERGE_RESOLUTION|>--- conflicted
+++ resolved
@@ -5,9 +5,7 @@
 	"log"
 	"os"
 	"os/exec"
-<<<<<<< HEAD
 	"os/signal"
-=======
 	"sync/atomic"
 	"time"
 
@@ -22,7 +20,6 @@
 	PENDING Status = iota
 	SUCCESS
 	FAILED
->>>>>>> 38b5769f
 )
 
 // RunShellCmd run a command using the shell; no need to split args
@@ -60,10 +57,7 @@
 			logger.Fatalf(err.Error())
 		}
 	}
-<<<<<<< HEAD
 
-=======
-	return out
 }
 
 type StatusObject struct {
@@ -174,5 +168,4 @@
 		}
 		return s, cmd
 	}
->>>>>>> 38b5769f
 }