--- conflicted
+++ resolved
@@ -9,25 +9,16 @@
 	github.com/magefile/mage v1.15.0
 	github.com/rs/zerolog v1.31.0
 	github.com/spf13/cobra v1.7.0
-<<<<<<< HEAD
-=======
 	gotest.tools/v3 v3.5.1
->>>>>>> fd8c6479
 )
 
 require (
 	github.com/atotto/clipboard v0.1.4 // indirect
-<<<<<<< HEAD
 	github.com/davecgh/go-spew v1.1.2-0.20180830191138-d8f796af33cc // indirect
+	github.com/google/go-cmp v0.5.9 // indirect
 	github.com/mattn/go-colorable v0.1.13 // indirect
 	github.com/pmezard/go-difflib v1.0.1-0.20181226105442-5d4384ee4fb2 // indirect
 	github.com/stretchr/testify v1.8.4 // indirect
-=======
-	github.com/davecgh/go-spew v1.1.1 // indirect
-	github.com/google/go-cmp v0.5.9 // indirect
-	github.com/mattn/go-colorable v0.1.13 // indirect
-	github.com/stretchr/testify v1.7.0 // indirect
->>>>>>> fd8c6479
 )
 
 require (
