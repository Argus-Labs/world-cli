module pkg.world.dev/world-cli

go 1.21.0

require (
	github.com/charmbracelet/bubbles v0.16.1
	github.com/charmbracelet/bubbletea v0.24.2
	github.com/guumaster/logsymbols v0.3.1
	github.com/spf13/cobra v1.7.0
)

require (
	github.com/google/go-cmp v0.5.9 // indirect
	github.com/aymanbagabas/go-osc52/v2 v2.0.1 // indirect
	github.com/charmbracelet/lipgloss v0.7.1 // indirect
	github.com/containerd/console v1.0.4-0.20230313162750-1ae8d489ac81 // indirect
	github.com/inconshreveable/mousetrap v1.1.0 // indirect
	github.com/lucasb-eyer/go-colorful v1.2.0 // indirect
	github.com/mattn/go-isatty v0.0.18 // indirect
	github.com/mattn/go-localereader v0.0.1 // indirect
	github.com/mattn/go-runewidth v0.0.14 // indirect
	github.com/muesli/ansi v0.0.0-20211018074035-2e021307bc4b // indirect
	github.com/muesli/cancelreader v0.2.2 // indirect
	github.com/muesli/reflow v0.3.0 // indirect
	github.com/muesli/termenv v0.15.1 // indirect
	github.com/rivo/uniseg v0.2.0 // indirect
	github.com/spf13/pflag v1.0.5 // indirect
	golang.org/x/sync v0.1.0 // indirect
	golang.org/x/sys v0.6.0 // indirect
	golang.org/x/term v0.6.0 // indirect
	golang.org/x/text v0.3.8 // indirect
	gopkg.in/gookit/color.v1 v1.1.6 // indirect
<<<<<<< HEAD
=======
	gotest.tools/v3 v3.5.0
>>>>>>> 38b5769f
)<|MERGE_RESOLUTION|>--- conflicted
+++ resolved
@@ -30,8 +30,5 @@
 	golang.org/x/term v0.6.0 // indirect
 	golang.org/x/text v0.3.8 // indirect
 	gopkg.in/gookit/color.v1 v1.1.6 // indirect
-<<<<<<< HEAD
-=======
 	gotest.tools/v3 v3.5.0
->>>>>>> 38b5769f
 )