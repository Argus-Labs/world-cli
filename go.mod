--- conflicted
+++ resolved
@@ -9,9 +9,8 @@
 	github.com/spf13/cobra v1.7.0
 )
 
-require github.com/google/go-cmp v0.5.9 // indirect
-
 require (
+	github.com/google/go-cmp v0.5.9 // indirect
 	github.com/aymanbagabas/go-osc52/v2 v2.0.1 // indirect
 	github.com/charmbracelet/lipgloss v0.7.1 // indirect
 	github.com/containerd/console v1.0.4-0.20230313162750-1ae8d489ac81 // indirect
@@ -30,9 +29,6 @@
 	golang.org/x/sys v0.6.0 // indirect
 	golang.org/x/term v0.6.0 // indirect
 	golang.org/x/text v0.3.8 // indirect
-<<<<<<< HEAD
 	gopkg.in/gookit/color.v1 v1.1.6 // indirect
-=======
 	gotest.tools/v3 v3.5.0
->>>>>>> 85a4fd7f
 )